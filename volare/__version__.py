--- conflicted
+++ resolved
@@ -11,11 +11,7 @@
 # WITHOUT WARRANTIES OR CONDITIONS OF ANY KIND, either express or implied.
 # See the License for the specific language governing permissions and
 # limitations under the License.
-<<<<<<< HEAD
-__version__ = "0.10.1"
-=======
-__version__ = "0.11.0"
->>>>>>> 0faec9ea
+__version__ = "0.11.1"
 
 if __name__ == "__main__":
     print(__version__, end="")