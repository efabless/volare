--- conflicted
+++ resolved
@@ -54,25 +54,10 @@
 
 Family.by_name = {}
 Family.by_name["sky130"] = Family(
-<<<<<<< HEAD
-    "sky130",
-    ["sky130A", "sky130B"],
-    [
-        "sky130_fd_io",
-        "sky130_fd_pr",
-        "sky130_fd_sc_hd",
-        "sky130_fd_sc_hvl",
-        "sky130_ml_xx_hd",
-        "sky130_sram_macros",
-        "sky130_fd_pr_reram",
-    ],
-    [
-=======
     name="sky130",
     variants=["sky130A", "sky130B"],
     default_variant="sky130A",
     all_libraries=[
->>>>>>> 47325949
         "sky130_fd_io",
         "sky130_fd_pr",
         "sky130_ml_xx_hd",
@@ -93,6 +78,7 @@
         "sky130_fd_sc_hvl",
         "sky130_ml_xx_hd",
         "sky130_sram_macros",
+        "sky130_fd_pr_reram",
     ],
 )
 Family.by_name["gf180mcu"] = Family(
